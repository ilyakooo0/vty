--- conflicted
+++ resolved
@@ -50,11 +50,7 @@
                        deepseq >= 1.1 && < 1.5,
                        directory,
                        filepath >= 1.0 && < 2.0,
-<<<<<<< HEAD
-                       lens >= 3.9.0.2 && < 4.10,
-=======
                        lens >= 3.9.0.2 && < 5.0,
->>>>>>> a27c3696
                        -- required for nice installation with yi
                        hashable >= 1.2,
                        mtl >= 1.1.1.0 && < 2.3,
