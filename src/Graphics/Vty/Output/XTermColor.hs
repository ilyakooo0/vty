{-# LANGUAGE CPP #-}

#ifndef MIN_VERSION_base
#defined MIN_VERSION_base(x,y,z) 1
#endif

-- Copyright 2009-2010 Corey O'Connor
module Graphics.Vty.Output.XTermColor ( reserveTerminal )
    where

import Graphics.Vty.Output.Interface
import Graphics.Vty.Input.Mouse
import qualified Graphics.Vty.Output.TerminfoBased as TerminfoBased

import Blaze.ByteString.Builder (writeToByteString)
import Blaze.ByteString.Builder.Word (writeWord8)

import Control.Monad (void)
import Control.Monad.Trans

import System.Posix.IO (fdWrite)
import System.Posix.Types (Fd)

#if !(MIN_VERSION_base(4,8,0))
import Control.Applicative
import Data.Foldable (foldMap)
#endif

-- | Initialize the display to UTF-8. 
reserveTerminal :: ( Applicative m, MonadIO m ) => String -> Fd -> m Output
reserveTerminal variant outFd = liftIO $ do
    let flushedPut = void . fdWrite outFd
    -- If the terminal variant is xterm-color use xterm instead since, more often than not,
    -- xterm-color is broken.
    let variant' = if variant == "xterm-color" then "xterm" else variant
    flushedPut setUtf8CharSet
<<<<<<< HEAD
    flushedPut enableBracketedPastes
=======
    flushedPut requestMouseEvents
>>>>>>> b74a8b86
    t <- TerminfoBased.reserveTerminal variant' outFd
    let t' = t
             { terminalID = terminalID t ++ " (xterm-color)"
             , releaseTerminal = do
                 liftIO $ flushedPut setDefaultCharSet
<<<<<<< HEAD
                 liftIO $ flushedPut disableBracketedPastes
=======
                 liftIO $ flushedPut disableMouseEvents
>>>>>>> b74a8b86
                 releaseTerminal t
             , mkDisplayContext = \tActual r -> do
                dc <- mkDisplayContext t tActual r
                return $ dc { inlineHack = xtermInlineHack t' }
             }
    return t'

-- | Enable bracketed paste mode:
-- http://cirw.in/blog/bracketed-paste
enableBracketedPastes :: String
enableBracketedPastes = "\ESC[?2004h"

-- | Disable bracketed paste mode:
disableBracketedPastes :: String
disableBracketedPastes = "\ESC[?2004l"

-- | These sequences set xterm based terminals to UTF-8 output.
--
-- \todo I don't know of a terminfo cap that is equivalent to this.
setUtf8CharSet, setDefaultCharSet :: String
setUtf8CharSet = "\ESC%G"
setDefaultCharSet = "\ESC%@"

-- | I think xterm is broken: Reseting the background color as the first bytes serialized on a
-- new line does not effect the background color xterm uses to clear the line. Which is used
-- *after* the next newline.
xtermInlineHack :: Output -> IO ()
xtermInlineHack t = do
    let writeReset = foldMap (writeWord8.toEnum.fromEnum) "\ESC[K"
    outputByteBuffer t $ writeToByteString writeReset
<|MERGE_RESOLUTION|>--- conflicted
+++ resolved
@@ -34,21 +34,15 @@
     -- xterm-color is broken.
     let variant' = if variant == "xterm-color" then "xterm" else variant
     flushedPut setUtf8CharSet
-<<<<<<< HEAD
     flushedPut enableBracketedPastes
-=======
     flushedPut requestMouseEvents
->>>>>>> b74a8b86
     t <- TerminfoBased.reserveTerminal variant' outFd
     let t' = t
              { terminalID = terminalID t ++ " (xterm-color)"
              , releaseTerminal = do
                  liftIO $ flushedPut setDefaultCharSet
-<<<<<<< HEAD
                  liftIO $ flushedPut disableBracketedPastes
-=======
                  liftIO $ flushedPut disableMouseEvents
->>>>>>> b74a8b86
                  releaseTerminal t
              , mkDisplayContext = \tActual r -> do
                 dc <- mkDisplayContext t tActual r
